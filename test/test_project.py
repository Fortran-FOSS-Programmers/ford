--- conflicted
+++ resolved
@@ -460,7 +460,6 @@
     )
 
 
-<<<<<<< HEAD
 def test_display_derived_types(copy_fortran_file):
     """Check that we can set visibility attributes on types, #388"""
 
@@ -506,8 +505,7 @@
 
     settings = copy_fortran_file(data)
     settings["display"] = ["public"]
-    project = Project(settings)
-    project.correlate()
+    project = create_project(settings)
 
     type_names = set([t.name for t in project.types])
     assert type_names == {"public_attr"}
@@ -533,12 +531,12 @@
 
     settings = copy_fortran_file(data)
     settings["display"] = ["public", "private"]
-    project = Project(settings)
-    project.correlate()
+    project = create_project(settings)
 
     type_names = set([t.name for t in project.types])
     assert type_names == {"no_attrs", "public_attr", "private_attr"}
-=======
+
+
 def test_display_internal_procedures(copy_fortran_file):
     """_very_ basic test of 'proc_internals' setting"""
 
@@ -566,5 +564,4 @@
 
     assert subroutine1.variables == []
     assert len(subroutine2.variables) == 1
-    assert subroutine2.variables[0].name == "local_variable"
->>>>>>> eaf57dd3
+    assert subroutine2.variables[0].name == "local_variable"