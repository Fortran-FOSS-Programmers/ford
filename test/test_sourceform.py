--- conflicted
+++ resolved
@@ -622,8 +622,6 @@
         assert call.name == expected_name
 
 
-<<<<<<< HEAD
-=======
 def test_submodule_private_var_call(parse_fortran_file):
     data = f"""\
     module foo
@@ -700,7 +698,6 @@
     assert calls == []
 
 
->>>>>>> c2c45edf
 def test_component_access(parse_fortran_file):
     data = """\
     module mod1
