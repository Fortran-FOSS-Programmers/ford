--- conflicted
+++ resolved
@@ -235,10 +235,7 @@
             url = '..'
         else:
             url = self.settings['project_url']
-<<<<<<< HEAD
-=======
-
->>>>>>> 99a5574f
+
         for sfile in self.files:
             for module in sfile.modules:
                 for function in module.functions:
