--- conflicted
+++ resolved
@@ -55,16 +55,9 @@
         self.pagetree = []
         self.lists = []
         self.docs = []
-<<<<<<< HEAD
         self.njobs = int(self.data['parallel'])
         self.parallel = self.njobs>0
 
-        if data['relative']:
-            ford.sourceform.set_base_url('.')
-            ford.pagetree.set_base_url('.')
-            data['project_url'] = '.'
-=======
->>>>>>> a92601f3
         self.index = IndexPage(data,project,proj_docs)
         self.search = SearchPage(data,project)
         if not graphviz_installed and data['graph'].lower() == 'true':
