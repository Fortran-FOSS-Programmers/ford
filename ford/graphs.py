#!/usr/bin/env python
# -*- coding: utf-8 -*-
#
#  graphs.py
#  This file is part of FORD.
#
#  Copyright 2015 Christopher MacMackin <cmacmackin@gmail.com>
#
#  This program is free software; you can redistribute it and/or modify
#  it under the terms of the GNU General Public License as published by
#  the Free Software Foundation; either version 3 of the License, or
#  (at your option) any later version.
#
#  This program is distributed in the hope that it will be useful,
#  but WITHOUT ANY WARRANTY; without even the implied warranty of
#  MERCHANTABILITY or FITNESS FOR A PARTICULAR PURPOSE.  See the
#  GNU General Public License for more details.
#
#  You should have received a copy of the GNU General Public License
#  along with this program; if not, write to the Free Software
#  Foundation, Inc., 51 Franklin Street, Fifth Floor, Boston,
#  MA 02110-1301, USA.
#
#

from __future__ import print_function
import os
import shutil
import re
import copy
import colorsys

from graphviz import Digraph

from ford.sourceform import (FortranFunction, ExtFunction, FortranSubroutine,
                             ExtSubroutine, FortranInterface, ExtInterface,
                             FortranProgram, FortranType, ExtType,
                             FortranModule, ExtModule, FortranSubmodule,
                             FortranSubmoduleProcedure, FortranSourceFile,
                             FortranBlockData)

_coloured_edges = False
def set_coloured_edges(val):
    '''
    Public accessor to set whether to use coloured edges in graph or just 
    use black ones.
    '''
    global _coloured_edges
    _coloured_edges = val

_parentdir = ''
def set_graphs_parentdir(val):
    '''
    Public accessor to set the parent directory of the graphs.
    Needed for relative paths.
    '''
    global _parentdir
    _parentdir = val

def rainbowcolour(depth, maxd):
    if _coloured_edges:
        (r, g, b) = colorsys.hsv_to_rgb(float(depth) / maxd, 1.0, 1.0)
        R, G, B = int(255 * r), int(255 * g), int(255 * b)
        return R, G, B
    else:
        return 0, 0, 0

HYPERLINK_RE = re.compile("^\s*<\s*a\s+.*href=(\"[^\"]+\"|'[^']+').*>(.*)</\s*a\s*>\s*$",re.IGNORECASE)
WIDTH_RE = re.compile('width="(.*?)pt"',re.IGNORECASE)
HEIGHT_RE = re.compile('height="(.*?)pt"',re.IGNORECASE)
EM_RE = re.compile('<em>(.*)</em>',re.IGNORECASE)

graphviz_installed = True

def newdict(old,key,val):
    new = copy.copy(old)
    new[key] = val
    return new

def is_module(obj,cls):
    return (isinstance(obj, (FortranModule, ExtModule))
            or issubclass(cls, (FortranModule, ExtModule)))

def is_submodule(obj,cls):
    return isinstance(obj,FortranSubmodule) or issubclass(cls,FortranSubmodule)
    
def is_type(obj,cls):
    return (isinstance(obj, (FortranType, ExtType))
            or issubclass(cls, (FortranType, ExtType)))

def is_proc(obj,cls):
    return (isinstance(obj,(FortranFunction, ExtFunction, FortranSubroutine,
                            ExtSubroutine, FortranInterface, ExtInterface,
                            FortranSubmoduleProcedure))
         or issubclass(cls,(FortranFunction, ExtFunction, FortranSubroutine,
                            ExtSubroutine, FortranInterface, ExtInterface,
                            FortranSubmoduleProcedure)))

def is_program(obj, cls):
    return isinstance(obj,FortranProgram) or issubclass(cls,FortranProgram)

def is_sourcefile(obj, cls):
    return isinstance(obj,FortranSourceFile) or issubclass(cls,FortranSourceFile)
    
def is_blockdata(obj, cls):
    return isinstance(obj,FortranBlockData) or issubclass(cls,FortranBlockData)

    
class GraphData(object):
    """
    Contains all of the nodes which may be displayed on a graph.
    """
    def __init__(self):
        self.submodules = {}
        self.modules = {}
        self.types = {}
        self.procedures = {}
        self.programs = {}
        self.sourcefiles = {}
        self.blockdata = {}

    def register(self,obj,cls=type(None),hist={}):
        """
        Takes a FortranObject and adds it to the appropriate list, if
        not already present.
        """
        #~ ident = getattr(obj,'ident',obj)
        if is_submodule(obj,cls):
            if obj not in self.submodules: self.submodules[obj] = SubmodNode(obj,self)
        elif is_module(obj,cls):
            if obj not in self.modules: self.modules[obj] = ModNode(obj,self)
        elif is_type(obj,cls):
            if obj not in self.types: self.types[obj] = TypeNode(obj,self,hist)
        elif is_proc(obj,cls):
            if obj not in self.procedures: self.procedures[obj] = ProcNode(obj,self,hist)
        elif is_program(obj,cls):
            if obj not in self.programs: self.programs[obj] = ProgNode(obj,self)
        elif is_sourcefile(obj,cls):
            if obj not in self.sourcefiles: self.sourcefiles[obj] = FileNode(obj,self)
        elif is_blockdata(obj,cls):
            if obj not in self.blockdata: self.blockdata[obj] = BlockNode(obj,self)
        else:
            raise BadType("Object type {} not recognized by GraphData".format(type(obj).__name__))
    
    def get_node(self,obj,cls=type(None),hist={}):
        """
        Returns the node corresponding to obj. If does not already exist
        then it will create it.
        """
        #~ ident = getattr(obj,'ident',obj)
        if obj in self.modules and is_module(obj,cls):
            return self.modules[obj]
        elif obj in self.submodules and is_submodule(obj,cls):
            return self.submodules[obj]
        elif obj in self.types and is_type(obj,cls):
            return self.types[obj]
        elif obj in self.procedures and is_proc(obj,cls):
            return self.procedures[obj]
        elif obj in self.programs and is_program(obj,cls):
            return self.programs[obj]
        elif obj in self.sourcefiles and is_sourcefile(obj,cls):
            return self.sourcefiles[obj]
        elif obj in self.blockdata and is_blockdata(obj,cls):
            return self.blockdata[obj]
        else:
            self.register(obj,cls,hist)
            return self.get_node(obj,cls,hist)


class BaseNode(object):
    colour = '#777777'
    def __init__(self,obj):
        self.attribs = {'color':self.colour,
                        'fontcolor':'white',
                        'style':'filled'}
        self.fromstr = type(obj) is str
        self.url = None
        if self.fromstr:
            m = HYPERLINK_RE.match(obj)
            if m:
                self.url = m.group(1)[1:-1]
                self.name = m.group(2)
            else:
                self.name = obj
            self.ident = self.name
        else:
            d = obj.get_dir()
            if not d: d = 'none'
            self.ident = d + '~' + obj.ident
            self.name = obj.name
            m = EM_RE.search(self.name)
            if m: self.name = '<<i>'+m.group(1).strip()+'</i>>'
            self.url = obj.get_url()
        self.attribs['label'] = self.name
        if self.url and getattr(obj,'visible',True):
            if self.fromstr or hasattr(obj, 'extURL'):
                self.attribs['URL'] = self.url
            else:
                self.attribs['URL'] = _parentdir + self.url
        self.afferent = 0
        self.efferent = 0

    def __eq__(self, other):
        return self.ident == other.ident

    def __hash__(self):
        return hash(self.ident)


class ModNode(BaseNode):
    colour = '#337AB7'
    def __init__(self,obj,gd):
        super(ModNode,self).__init__(obj)
        self.uses = set()
        self.used_by = set()
        self.children = set()
        if not self.fromstr:
            for u in obj.uses:
                n = gd.get_node(u,FortranModule)
                n.used_by.add(self)
                n.afferent += 1
                self.uses.add(n)
                self.efferent += n.efferent


class SubmodNode(ModNode):
    colour = '#5bc0de'
    def __init__(self,obj,gd):
        super(SubmodNode,self).__init__(obj,gd)
        del self.used_by
        if not self.fromstr:
            if obj.ancestor:
                self.ancestor = gd.get_node(obj.ancestor,FortranSubmodule)
            else:
                self.ancestor = gd.get_node(obj.ancestor_mod,FortranModule)
            self.ancestor.children.add(self)
            self.efferent += 1
            self.ancestor.afferent += 1


class TypeNode(BaseNode):
    colour = '#5cb85c'
    def __init__(self,obj,gd,hist={}):
        super(TypeNode,self).__init__(obj)
        self.ancestor = None
        self.children = set()
        self.comp_types = dict()
        self.comp_of = dict()
        if not self.fromstr:
            if obj.extends:
                if obj.extends in hist:
                    self.ancestor = hist[obj.extends]
                else:
                    self.ancestor = gd.get_node(obj.extends,FortranType,newdict(hist,obj,self))
                self.ancestor.children.add(self)
                self.ancestor.visible = getattr(obj.extends,'visible',True)
<<<<<<< HEAD
            if not hasattr(obj, 'extURL'):
                for var in obj.variables:
                    if (var.vartype == 'type' or var.vartype == 'class') and var.proto[0] != '*':
                        if var.proto[0] == obj:
                            n = self
                        else:
                            n = gd.get_node(var.proto[0],FortranType)
                        n.visible = getattr(var.proto[0],'visible',True)
                        if self in n.comp_of:
                            n.comp_of[self] += ', ' + var.name
                        else:
                            n.comp_of[self] = var.name
                        if n in self.comp_types:
                            self.comp_types[n] += ', ' + var.name
                        else:
                            self.comp_types[n] = var.name
=======
            for var in obj.local_variables:
                if (var.vartype == 'type' or var.vartype == 'class') and var.proto[0] != '*':
                    if var.proto[0] == obj:
                        n = self
                    elif var.proto[0] in hist:
                        n = hist[var.proto[0]]
                    else:
                        n = gd.get_node(var.proto[0],FortranType,newdict(hist,obj,self))
                    n.visible = getattr(var.proto[0],'visible',True)
                    if self in n.comp_of:
                        n.comp_of[self] += ', ' + var.name
                    else:
                        n.comp_of[self] = var.name
                    if n in self.comp_types:
                        self.comp_types[n] += ', ' + var.name
                    else:
                        self.comp_types[n] = var.name
>>>>>>> 40977b6b


class ProcNode(BaseNode):
    @property
    def colour(self):
        if self.proctype.lower() == 'subroutine':
            return '#d9534f'
        elif self.proctype.lower() == 'function':
            return '#d94e8f'
        elif self.proctype.lower() == 'interface':
            return '#A7506F'
            #~ return '#c77c25'
        else:
            return super(ProcNode,self).colour
    
    def __init__(self,obj,gd,hist={}):
        #ToDo: Figure out appropriate way to handle interfaces to routines in submodules.
        self.proctype = getattr(obj,'proctype','')
        super(ProcNode,self).__init__(obj)
        self.uses = set()
        self.calls = set()
        self.called_by = set()
        self.interfaces = set()
        self.interfaced_by = set()
        if not self.fromstr:
            for u in getattr(obj,'uses',[]):
                n = gd.get_node(u,FortranModule)
                n.used_by.add(self)
                self.uses.add(n)
            for c in getattr(obj,'calls',[]):
                if getattr(c,'visible',True):
                    if c == obj:
                        n = self
                    elif c in hist:
                        n = hist[c]
                    else:
                        n = gd.get_node(c,FortranSubroutine,newdict(hist,obj,self))
                    n.called_by.add(self)
                    self.calls.add(n)
            if obj.proctype.lower() == 'interface':
                for m in getattr(obj,'modprocs',[]):
                    if m.procedure and getattr(m.procedure,'visible',True):
                        if m.procedure in hist:
                            n = hist[m.procedure]
                        else:
                            n = gd.get_node(m.procedure,FortranSubroutine,newdict(hist,obj,self))
                        n.interfaced_by.add(self)
                        self.interfaces.add(n)
                if hasattr(obj,'procedure') and obj.procedure.module and obj.procedure.module != True and getattr(obj.procedure.module,'visible',True):
                    if obj.procedure.module in hist:
                        n = hist[obj.procedure.module]
                    else:
                        n = gd.get_node(obj.procedure.module,FortranSubroutine,newdict(hist,obj,self))
                    n.interfaced_by.add(self)
                    self.interfaces.add(n)


class ProgNode(BaseNode):
    colour = '#f0ad4e'
    def __init__(self,obj,gd):
        super(ProgNode,self).__init__(obj)
        self.uses = set()
        self.calls = set()
        if not self.fromstr:
            for u in obj.uses:
                n = gd.get_node(u,FortranModule)
                n.used_by.add(self)
                self.uses.add(n)
            for c in obj.calls:
                if getattr(c,'visible',True):
                    n = gd.get_node(c,FortranSubroutine)
                    n.called_by.add(self)
                    self.calls.add(n)


class BlockNode(BaseNode):
    colour = '#5cb85c'
    def __init__(self,obj,gd):
        super(BlockNode,self).__init__(obj)
        self.uses = set()
        if not self.fromstr:
            for u in obj.uses:
                n = gd.get_node(u,FortranModule)
                n.used_by.add(self)
                self.uses.add(n)


class FileNode(BaseNode):
    colour = '#f0ad4e'
    def __init__(self,obj,gd,hist={}):
        super(FileNode,self).__init__(obj)
        self.afferent = set() # Things depending on this file
        self.efferent = set() # Things this file depends on
        if not self.fromstr:
            for mod in obj.modules:
                for dep in mod.deplist:
                    if dep.hierarchy[0] == obj:
                        continue
                    elif dep.hierarchy[0] in hist:
                        n = hist[dep.hierarchy[0]]
                    else:
                        n = gd.get_node(dep.hierarchy[0],FortranSourceFile,newdict(hist,obj,self))
                    n.afferent.add(self)
                    self.efferent.add(n)
            for mod in obj.submodules:
                for dep in mod.deplist:
                    if dep.hierarchy[0] == obj:
                        continue
                    elif dep.hierarchy[0] in hist:
                        n = hist[dep.hierarchy[0]]
                    else:
                        n = gd.get_node(dep.hierarchy[0],FortranSourceFile,newdict(hist,obj,self))
                    n.afferent.add(self)
                    self.efferent.add(n)
            for proc in obj.functions + obj.subroutines:
                for dep in proc.deplist:
                    if dep.hierarchy[0] == obj:
                        continue
                    elif dep.hierarchy[0] in hist:
                        n = hist[dep.hierarchy[0]]
                    else:
                        n = gd.get_node(dep.hierarchy[0],FortranSourceFile,newdict(hist,obj,self))
                    n.afferent.add(self)
                    self.efferent.add(n)
            for prog in obj.programs:
                for dep in prog.deplist:
                    if dep.hierarchy[0] == obj:
                        continue
                    elif dep.hierarchy[0] in hist:
                        n = hist[dep.hierarchy[0]]
                    else:
                        n = gd.get_node(dep.hierarchy[0],FortranSourceFile,newdict(hist,obj,self))
                    n.afferent.add(self)
                    self.efferent.add(n)
            for block in obj.blockdata:
                for dep in block.deplist:
                    if dep.hierarchy[0] == obj:
                        continue
                    elif dep.hierarchy[0] in hist:
                        n = hist[dep.hierarchy[0]]
                    else:
                        n = gd.get_node(dep.hierarchy[0],FortranSourceFile,newdict(hist,obj,self))
                    n.afferent.add(self)
                    self.efferent.add(n)


class FortranGraph(object):
    """
    Object used to construct the graph for some particular entity in the code.
    """
    data = GraphData()
    RANKDIR = 'RL'
    def __init__(self,root,webdir='',ident=None):
        """
        Initialize the graph, root is the object or list of objects,
        for which the graph is to be constructed.
        The webdir is the url where the graph should be stored, and
        ident can be provided to override the default identifacation
        of the graph that will be used to construct the name of the
        imagefile. It has to be provided if there are multiple root
        nodes.
        """
        self.root = []        # root nodes
        self.hopNodes = []    # nodes of the hop which exceeded the maximum
        self.hopEdges = []    # edges of the hop which exceeded the maximum
        self.added = set()    # nodes added to the graph
        self.max_nesting = 0  # maximum numbers of hops allowed
        self.max_nodes = 1    # maximum numbers of nodes allowed
        self.warn = False     # should warnings be written?
        self.truncated = -1   # nesting where the graph was truncated
        try:
            for r in root:
                self.root.append(self.data.get_node(r))
                self.max_nesting = max(self.max_nesting,
                                       eval(r.meta['graph_maxdepth']))
                self.max_nodes = max(self.max_nodes,
                                     eval(r.meta['graph_maxnodes']))
        except TypeError:
            self.root.append(self.data.get_node(root))
            self.max_nesting = eval(root.meta['graph_maxdepth'])
            self.max_nodes = max(self.max_nodes,
                                 eval(root.meta['graph_maxnodes']))
            self.warn = root.settings['warn'].lower() == 'true'
        else:
            self.warn = next(iter(root)).settings['warn'].lower() == 'true'
        self.webdir = webdir
        if ident:
            self.ident = ident + '~~' + self.__class__.__name__
        else:
            self.ident = root.get_dir() + '~~' + root.ident + '~~' + self.__class__.__name__
        self.imgfile = self.ident
        self.dot = Digraph(self.ident,
                           graph_attr={'size':'8.90625,1000.0',
                                       'rankdir':self.RANKDIR,
                                       'concentrate':'true',
                                       'id':self.ident},
                           node_attr={'shape':'box',
                                      'height':'0.0',
                                      'margin':'0.08',
                                      'fontname':'Helvetica',
                                      'fontsize':'10.5'},
                           edge_attr={'fontname':'Helvetica',
                                      'fontsize':'9.5'},
                           format='svg', engine='dot')
        # add root nodes to the graph
        for n in self.root:
            if len(self.root) == 1:
                self.dot.node(n.ident, label=n.name)
            else:
                self.dot.node(n.ident, **n.attribs)
            self.added.add(n)
        # add nodes and edges depending on the root nodes to the graph
        self.add_nodes(self.root)
        #~ self.linkmap = self.dot.pipe('cmapx').decode('utf-8')
        if graphviz_installed:
            self.svg_src = self.dot.pipe().decode('utf-8')
            self.svg_src = self.svg_src.replace('<svg ','<svg id="' + re.sub('[^\w]','',self.ident) + '" ')
            w = int(WIDTH_RE.search(self.svg_src).group(1))
            if isinstance(self,(ModuleGraph,CallGraph,TypeGraph)):
                self.scaled = (w >= 855)
            else:
                self.scaled = (w >= 641)
        else:
            self.svg_src = ''
            self.scaled = False

    def add_to_graph(self, nodes, edges, nesting):
        """
        Adds nodes and edges to the graph as long as the maximum number
        of nodes is not exceeded.
        All edges are expected to have a reference to an entry in nodes.
        If the list of nodes is not added in the first hop due to graph
        size limitations, they are stored in hopNodes.
        If the graph was extended the function returns True, otherwise the
        result will be False.
        """
        if (len(nodes) + len(self.added)) > self.max_nodes:
            if nesting < 2:
                self.hopNodes = nodes
                self.hopEdges = edges
            self.truncated = nesting
            return False
        else:
            for n in nodes:
                self.dot.node(n.ident, **n.attribs)
            for e in edges:
                if len(e) == 5:
                    self.dot.edge(e[0].ident, e[1].ident, style=e[2],
                                  color=e[3], label=e[4])
                else:
                    self.dot.edge(e[0].ident, e[1].ident, style=e[2],
                                  color=e[3])
            self.added.update(nodes)
            return True

    def __str__(self):
        """
        The string of the graph is its HTML representation.
        It will only be created if it is not too large.
        If the graph is overly large but can represented by a single node
        with many dependencies it will be shown as a table instead to ease
        the rendering in browsers.
        """

        graph_as_table = len(self.hopNodes) > 0 and len(self.root) == 1

        # Do not render empty graphs
        if len(self.added) <= 1 and not graph_as_table:
            return ''

        # Do not render overly large graphs.
        if len(self.added) > self.max_nodes:
            if self.warn:
                print('Warning: Not showing graph {0} as it would exceed the maximal number of {1} nodes.'
                      .format(self.ident,self.max_nodes))
                # Only warn once about this
                self.warn = False
            return ''
        # Do not render incomplete graphs.
        if len(self.added) < len(self.root):
            if self.warn:
                print('Warning: Not showing graph {0} as it would be incomplete.'.format(self.ident))
                # Only warn once about this
                self.warn = False
            return ''

        if self.warn and self.truncated > 0:
            print('Warning: Graph {0} is truncated after {1} hops.'.format(self.ident,self.truncated))
            # Only warn once about this
            self.warn = False

        zoomName = ''
        svgGraph = ''
        rettext = ''
        if graph_as_table:
            # generate a table graph if maximum number of nodes gets exceeded in
            # the first hop and there is only one root node.
            root = '<td class="root" rowspan="{0}">{1}</td>'.format(
                len(self.hopNodes) * 2 + 1, self.root[0].attribs['label'])
            if self.hopEdges[0][0].ident == self.root[0].ident:
                key = 1
                root_on_left = (self.RANKDIR == 'LR')
                if root_on_left:
                    arrowtemp = ('<td class="{0}{1}">{2}</td><td rowspan="2"'
                                 + 'class="triangle-right"></td>')
                else:
                    arrowtemp = ('<td rowspan="2" class="triangle-left">'
                                 + '</td><td class="{0}{1}">{2}</td>')
            else:
                key = 0
                root_on_left = (self.RANKDIR == 'RL')
                if root_on_left:
                    arrowtemp = ('<td rowspan="2" class="triangle-left">'
                                 + '</td><td class="{0}{1}">{2}</td>')
                else:
                    arrowtemp = ('<td class="{0}{1}">{2}</td><td rowspan="2"'
                                 + 'class="triangle-right"></td>')
            # sort nodes in alphabetical order
            self.hopEdges.sort(key=lambda x: x[key].attribs['label'].lower())
            rows = ''
            for i in range(len(self.hopEdges)):
                e = self.hopEdges[i]
                n = e[key]
                if len(e) == 5:
                    arrow = arrowtemp.format(e[2], 'Text', e[4])
                else:
                    arrow = arrowtemp.format(e[2], 'Bottom', 'w')
                node = '<td rowspan="2" class="node" bgcolor="{0}">'.format(
                       n.attribs['color'])
                try:
                    node += '<a href="{0}">{1}</a></td>'.format(
                        n.attribs['URL'], n.attribs['label'])
                except:
                    node += n.attribs['label'] + '</td>'
                if root_on_left:
                    rows += '<tr>' + root + arrow + node + '</tr>\n'
                else:
                    rows += '<tr>' + node + arrow + root + '</tr>\n'
                rows += '<tr><td class="{0}Top">w</td></tr>\n'.format(e[2])
                root = ''
            rettext += '<table class="graph">\n' + rows + '</table>\n'

        # generate svg graph
        else:
            rettext += '<div class="depgraph">{0}</div>'
            svgGraph = self.svg_src
            # add zoom ability for big graphs
            if self.scaled:
                zoomName = re.sub('[^\w]', '', self.ident)
                rettext += ('<script>var pan{1} = svgPanZoom(\'#{1}\', '
                            '{{zoomEnabled: true,controlIconsEnabled: true, '
                            'fit: true, center: true,}}); </script>')
        rettext += ('<div><a type="button" class="graph-help" '
                    'data-toggle="modal" href="#graph-help-text">Help</a>'
                    '</div><div class="modal fade" id="graph-help-text" '
                    'tabindex="-1" role="dialog"><div class="modal-dialog '
                    'modal-lg" role="document"><div class="modal-content">'
                    '<div class="modal-header"><button type="button" '
                    'class="close" data-dismiss="modal" aria-label="Close">'
                    '<span aria-hidden="true">&times;</span></button><h4 class'
                    '="modal-title" id="-graph-help-label">Graph Key</h4>'
                    '</div><div class="modal-body">{2}</div></div></div>'
                    '</div>')
        return rettext.format(svgGraph, zoomName, self.get_key())

    def __nonzero__(self):
        return self.__bool__()
    
    def __bool__(self):
        return(bool(self.__str__()))

    @classmethod
    def reset(cls):
        cls.data = GraphData()
    
    def create_svg(self, out_location):
        if len(self.added) > len(self.root):
            self._create_image_file(os.path.join(out_location, self.imgfile))
    
    def _create_image_file(self,filename):
        if graphviz_installed:
            self.dot.render(filename,cleanup=False)
            shutil.move(filename,os.path.join(os.path.dirname(filename),
                        os.path.basename(filename)+'.gv'))


class ModuleGraph(FortranGraph):
    def get_key(self):
        colour_notice = COLOURED_NOTICE if _coloured_edges else ''
        return MOD_GRAPH_KEY.format(colour_notice)

    def add_nodes(self, nodes, nesting=1):
        """
        Adds nodes and edges for generating the graph showing the relationship
        between modules and submodules listed in nodes.
        """
        hopNodes = set()  # nodes in this hop
        hopEdges = []     # edges in this hop
        # get nodes and edges for this hop
        for i, n in zip(range(len(nodes)), nodes):
            r, g, b = rainbowcolour(i, len(nodes))
            colour = '#%02X%02X%02X' % (r, g, b)
            for nu in n.uses:
                if nu not in self.added:
                    hopNodes.add(nu)
                hopEdges.append((n, nu, 'dashed', colour))
            if hasattr(n, 'ancestor'):
                if n.ancestor not in self.added:
                    hopNodes.add(n.ancestor)
                hopEdges.append((n, n.ancestor, 'solid', colour))
        # add nodes, edges and attributes to the graph if maximum number of
        # nodes is not exceeded
        if self.add_to_graph(hopNodes, hopEdges, nesting):
            self.dot.attr('graph', size='11.875,1000.0')


class UsesGraph(FortranGraph):
    def get_key(self):
        colour_notice = COLOURED_NOTICE if _coloured_edges else ''
        return MOD_GRAPH_KEY.format(colour_notice)

    def add_nodes(self, nodes, nesting=1):
        """
        Adds nodes for the modules used by those listed in nodes. Adds
        edges between them. Also does this for ancestor (sub)modules.
        """
        hopNodes = set()  # nodes in this hop
        hopEdges = []     # edges in this hop
        # get nodes and edges for this hop
        for i, n in zip(range(len(nodes)), nodes):
            r, g, b = rainbowcolour(i, len(nodes))
            colour = '#%02X%02X%02X' % (r, g, b)
            for nu in n.uses:
                if nu not in self.added:
                    hopNodes.add(nu)
                hopEdges.append((n, nu, 'dashed', colour))
            if hasattr(n, 'ancestor'):
                if n.ancestor not in self.added:
                    hopNodes.add(n.ancestor)
                hopEdges.append((n, n.ancestor, 'solid', colour))
        # add nodes and edges for this hop to the graph if maximum number of
        # nodes is not exceeded
        if not self.add_to_graph(hopNodes, hopEdges, nesting):
            return
        elif len(hopNodes) > 0:
            if nesting < self.max_nesting:
                self.add_nodes(hopNodes, nesting=nesting+1)
            else:
                self.truncated = nesting


class UsedByGraph(FortranGraph):
    def get_key(self):
        colour_notice = COLOURED_NOTICE if _coloured_edges else ''
        return MOD_GRAPH_KEY.format(colour_notice)

    def add_nodes(self, nodes, nesting=1):
        """
        Adds nodes for modules using or descended from those listed in
        nodes. Adds appropriate edges between them.
        """
        hopNodes = set()  # nodes in this hop
        hopEdges = []     # edges in this hop
        # get nodes and edges for this hop
        for i, n in zip(range(len(nodes)), nodes):
            r, g, b = rainbowcolour(i, len(nodes))
            colour = '#%02X%02X%02X' % (r, g, b)
            for nu in getattr(n, 'used_by', []):
                if nu not in self.added:
                    hopNodes.add(nu)
                hopEdges.append((nu, n, 'dashed', colour))
            for c in getattr(n, 'children', []):
                if c not in self.added:
                    hopNodes.add(c)
                hopEdges.append((c, n, 'solid', colour))
        # add nodes and edges for this hop to the graph if maximum number of
        # nodes is not exceeded
        if not self.add_to_graph(hopNodes, hopEdges, nesting):
            return
        elif len(hopNodes) > 0:
            if nesting < self.max_nesting:
                self.add_nodes(hopNodes, nesting=nesting+1)
            else:
                self.truncated = nesting


class FileGraph(FortranGraph):
    def get_key(self):
        colour_notice = COLOURED_NOTICE if _coloured_edges else ''
        return FILE_GRAPH_KEY.format(colour_notice)

    def add_nodes(self, nodes, nesting=1):
        """
        Adds edges showing dependencies between source files listed in
        the nodes.
        """
        hopNodes = set()  # nodes in this hop
        hopEdges = []     # edges in this hop
        # get nodes and edges for this hop
        for i, n in zip(range(len(nodes)), nodes):
            r, g, b = rainbowcolour(i, len(nodes))
            colour = '#%02X%02X%02X' % (r, g, b)
            for ne in n.efferent:
                if ne not in self.added:
                    hopNodes.add(ne)
                hopEdges.append((ne, n, 'solid', colour))
        # add nodes and edges to the graph if maximum number of nodes is not
        # exceeded
        self.add_to_graph(hopNodes, hopEdges, nesting)


class EfferentGraph(FortranGraph):
    def get_key(self):
        colour_notice = COLOURED_NOTICE if _coloured_edges else ''
        return FILE_GRAPH_KEY.format(colour_notice)

    def add_nodes(self, nodes, nesting=1):
        """
        Adds nodes for the files which this one depends on. Adds
        edges between them.
        """
        hopNodes = set()  # nodes in this hop
        hopEdges = []     # edges in this hop
        # get nodes and edges for this hop
        for i, n in zip(range(len(nodes)), nodes):
            r, g, b = rainbowcolour(i, len(nodes))
            colour = '#%02X%02X%02X' % (r, g, b)
            for ne in n.efferent:
                if ne not in self.added:
                    hopNodes.add(ne)
                hopEdges.append((n, ne, 'dashed', colour))
        # add nodes and edges for this hop to the graph if maximum number of
        # nodes is not exceeded
        if not self.add_to_graph(hopNodes, hopEdges, nesting):
            return
        elif len(hopNodes) > 0:
            if nesting < self.max_nesting:
                self.add_nodes(hopNodes, nesting=nesting+1)
            else:
                self.truncated = nesting


class AfferentGraph(FortranGraph):
    def get_key(self):
        colour_notice = COLOURED_NOTICE if _coloured_edges else ''
        return FILE_GRAPH_KEY.format(colour_notice)

    def add_nodes(self, nodes, nesting=1):
        """
        Adds nodes for files which depend upon this one. Adds appropriate
        edges between them.
        """
        hopNodes = set()  # nodes in this hop
        hopEdges = []     # edges in this hop
        # get nodes and edges for this hop
        for i, n in zip(range(len(nodes)), nodes):
            r, g, b = rainbowcolour(i, len(nodes))
            colour = '#%02X%02X%02X' % (r, g, b)
            for na in n.afferent:
                if na not in self.added:
                    hopNodes.add(na)
                hopEdges.append((na, n, 'dashed', colour))
        # add nodes and edges for this hop to the graph if maximum number of
        # nodes is not exceeded
        if not self.add_to_graph(hopNodes, hopEdges, nesting):
            return
        elif len(hopNodes) > 0:
            if nesting < self.max_nesting:
                self.add_nodes(hopNodes, nesting=nesting+1)
            else:
                self.truncated = nesting


class TypeGraph(FortranGraph):
    def get_key(self):
        colour_notice = COLOURED_NOTICE if _coloured_edges else ''
        return TYPE_GRAPH_KEY.format(colour_notice)

    def add_nodes(self, nodes, nesting=1):
        """
        Adds edges showing inheritance and composition relationships
        between derived types listed in the nodes.
        """
        hopNodes = set()  # nodes in this hop
        hopEdges = []     # edges in this hop
        # get nodes and edges for this hop
        for i, n in zip(range(len(nodes)), nodes):
            r, g, b = rainbowcolour(i, len(nodes))
            colour = '#%02X%02X%02X' % (r, g, b)
            for keys in n.comp_types.keys():
                if keys not in self.added:
                    hopNodes.add(keys)
            for c in n.comp_types:
                if c not in self.added:
                    hopNodes.add(c)
                hopEdges.append((n, c, 'dashed', colour, n.comp_types[c]))
            if n.ancestor:
                if n.ancestor not in self.added:
                    hopNodes.add(n.ancestor)
                hopEdges.append((n, n.ancestor, 'solid', colour))
        # add nodes, edges and attributes to the graph if maximum number of
        # nodes is not exceeded
        if self.add_to_graph(hopNodes, hopEdges, nesting):
            self.dot.attr('graph', size='11.875,1000.0')


class InheritsGraph(FortranGraph):
    def get_key(self):
        colour_notice = COLOURED_NOTICE if _coloured_edges else ''
        return TYPE_GRAPH_KEY.format(colour_notice)

    def add_nodes(self, nodes, nesting=1):
        """
        Adds nodes for modules using or descended from those listed in
        nodes. Adds appropriate edges between them.
        """
        hopNodes = set()  # nodes in this hop
        hopEdges = []     # edges in this hop
        # get nodes and edges for this hop
        for i, n in zip(range(len(nodes)), nodes):
            r, g, b = rainbowcolour(i, len(nodes))
            colour = '#%02X%02X%02X' % (r, g, b)
            for c in n.comp_types:
                if c not in self.added:
                    hopNodes.add(c)
                hopEdges.append((n, c, 'dashed', colour, n.comp_types[c]))
            if n.ancestor:
                if n.ancestor not in self.added:
                    hopNodes.add(n.ancestor)
                hopEdges.append((n, n.ancestor, 'solid', colour))
        # add nodes and edges for this hop to the graph if maximum number of
        # nodes is not exceeded
        if not self.add_to_graph(hopNodes, hopEdges, nesting):
            return
        elif len(hopNodes) > 0:
            if nesting < self.max_nesting:
                self.add_nodes(hopNodes, nesting=nesting+1)
            else:
                self.truncated = nesting


class InheritedByGraph(FortranGraph):
    def get_key(self):
        colour_notice = COLOURED_NOTICE if _coloured_edges else ''
        return TYPE_GRAPH_KEY.format(colour_notice)

    def add_nodes(self, nodes, nesting=1):
        """
        Adds nodes for modules using or descended from those listed in
        nodes. Adds appropriate edges between them.
        """
        hopNodes = set()  # nodes in this hop
        hopEdges = []     # edges in this hop
        # get nodes and edges for this hop
        for i, n in zip(range(len(nodes)), nodes):
            r, g, b = rainbowcolour(i, len(nodes))
            colour = '#%02X%02X%02X' % (r, g, b)
            for c in n.comp_of:
                if c not in self.added:
                    hopNodes.add(c)
                hopEdges.append((c, n, 'dashed', colour, n.comp_of[c]))
            for c in n.children:
                if c not in self.added:
                    hopNodes.add(c)
                hopEdges.append((c, n, 'solid', colour))
        # add nodes and edges for this hop to the graph if maximum number of
        # nodes is not exceeded
        if not self.add_to_graph(hopNodes, hopEdges, nesting):
            return
        elif len(hopNodes) > 0:
            if nesting < self.max_nesting:
                self.add_nodes(hopNodes, nesting=nesting+1)
            else:
                self.truncated = nesting


class CallGraph(FortranGraph):
    RANKDIR = 'LR'
    def get_key(self):
        colour_notice = COLOURED_NOTICE if _coloured_edges else ''
        return CALL_GRAPH_KEY.format(colour_notice)

    def add_nodes(self, nodes, nesting=1):
        """
        Adds edges indicating the call-tree for the procedures listed in
        the nodes.
        """
        hopNodes = set()  # nodes in this hop
        hopEdges = []     # edges in this hop
        # get nodes and edges for this hop
        for i, n in zip(range(len(nodes)), nodes):
            r, g, b = rainbowcolour(i, len(nodes))
            colour = '#%02X%02X%02X' % (r, g, b)
            for p in n.calls:
                if p not in hopNodes:
                    hopNodes.add(p)
                hopEdges.append((n, p, 'solid', colour))
            for p in getattr(n, 'interfaces', []):
                if p not in hopNodes:
                    hopNodes.add(p)
                hopEdges.append((n, p, 'dashed', colour))
        # add nodes, edges and attributes to the graph if maximum number of
        # nodes is not exceeded
        if self.add_to_graph(hopNodes, hopEdges, nesting):
            self.dot.attr('graph', size='11.875,1000.0')
            self.dot.attr('graph', concentrate='false')


class CallsGraph(FortranGraph):
    RANKDIR = 'LR'
    def get_key(self):
        colour_notice = COLOURED_NOTICE if _coloured_edges else ''
        return CALL_GRAPH_KEY.format(colour_notice)

    def add_nodes(self, nodes, nesting=1):
        """
        Adds nodes for modules using or descended from those listed in
        nodes. Adds appropriate edges between them.
        """
        hopNodes = set()  # nodes in this hop
        hopEdges = []     # edges in this hop
        # get nodes and edges for this hop
        for i, n in zip(range(len(nodes)), nodes):
            r, g, b = rainbowcolour(i, len(nodes))
            colour = '#%02X%02X%02X' % (r, g, b)
            for p in n.calls:
                if p not in self.added:
                    hopNodes.add(p)
                hopEdges.append((n, p, 'solid', colour))
            for p in getattr(n, 'interfaces', []):
                if p not in self.added:
                    hopNodes.add(p)
                hopEdges.append((n, p, 'dashed', colour))
        # add nodes, edges and atrributes for this hop to the graph if
        # maximum number of nodes is not exceeded
        if not self.add_to_graph(hopNodes, hopEdges, nesting):
            return
        elif len(hopNodes) > 0:
            if nesting < self.max_nesting:
                self.dot.attr('graph', concentrate='false')
                self.add_nodes(hopNodes, nesting=nesting+1)
            else:
                self.truncated = nesting


class CalledByGraph(FortranGraph):
    RANKDIR = 'LR'
    def get_key(self):
        colour_notice = COLOURED_NOTICE if _coloured_edges else ''
        return CALL_GRAPH_KEY.format(colour_notice)

    def add_nodes(self, nodes, nesting=1):
        """
        Adds nodes for modules using or descended from those listed in
        nodes. Adds appropriate edges between them.
        """
        hopNodes = set()  # nodes in this hop
        hopEdges = []     # edges in this hop
        # get nodes and edges for this hop
        for i, n in zip(range(len(nodes)), nodes):
            r, g, b = rainbowcolour(i, len(nodes))
            colour = '#%02X%02X%02X' % (r, g, b)
            if isinstance(n, ProgNode):
                continue
            for p in n.called_by:
                if p not in self.added:
                    hopNodes.add(p)
                hopEdges.append((p, n, 'solid', colour))
            for p in getattr(n, 'interfaced_by', []):
                if p not in self.added:
                    hopNodes.add(p)
                hopEdges.append((p, n, 'dashed', colour))
        # add nodes, edges and atrributes for this hop to the graph if
        # maximum number of nodes is not exceeded
        if not self.add_to_graph(hopNodes, hopEdges, nesting):
            return
        elif len(hopNodes) > 0:
            if nesting < self.max_nesting:
                self.dot.attr('graph', concentrate='false')
                self.add_nodes(hopNodes, nesting=nesting+1)
            else:
                self.truncated = nesting


class BadType(Exception):
    """
    Raised when a type is passed to GraphData.register() which is not
    accepted.
    """
    def __init__(self,value):
        self.value = value
    def __str__(self):
        return repr(self.value)
    

# Generate graph keys
gd = GraphData()
class Proc(object):
    def __init__(self,name,proctype):
        self.name = name
        self.proctype = proctype
        self.ident = ''
    def get_url(self):
        return ''
    def get_dir(self):
        return ''
    
sub = Proc('Subroutine','Subroutine')
func = Proc('Function','Function')
intr = Proc('Interface','Interface')
gd.register('Module',FortranModule)
gd.register('Submodule',FortranSubmodule)
gd.register('Type',FortranType)
gd.register(sub,FortranSubroutine)
gd.register(func,FortranFunction)
gd.register(intr,FortranInterface)
gd.register('Unknown Procedure Type',FortranSubroutine)
gd.register('Program',FortranProgram)
gd.register('Source File',FortranSourceFile)

try:
    # Generate key for module graph
    dot = Digraph('Graph Key',graph_attr={'size':'8.90625,1000.0',
                                          'concentrate':'false'},
                              node_attr={'shape':'box',
                                         'height':'0.0',
                                         'margin':'0.08',
                                         'fontname':'Helvetica',
                                         'fontsize':'10.5'},
                              edge_attr={'fontname':'Helvetica',
                                         'fontsize':'9.5'},
                              format='svg', engine='dot')
    for n in [('Module',FortranModule),('Submodule',FortranSubmodule),(sub,FortranSubroutine),(func,FortranFunction),('Program', FortranProgram)]:
        dot.node(getattr(n[0],'name',n[0]),**gd.get_node(n[0],cls=n[1]).attribs)
    dot.node('This Page\'s Entity')
    mod_svg = dot.pipe().decode('utf-8')

    # Generate key for type graph
    dot = Digraph('Graph Key',graph_attr={'size':'8.90625,1000.0',
                                          'concentrate':'false'},
                              node_attr={'shape':'box',
                                         'height':'0.0',
                                         'margin':'0.08',
                                         'fontname':'Helvetica',
                                         'fontsize':'10.5'},
                              edge_attr={'fontname':'Helvetica',
                                         'fontsize':'9.5'},
                              format='svg', engine='dot')
    dot.node('Type',**gd.get_node('Type',cls=FortranType).attribs)
    dot.node('This Page\'s Entity')
    type_svg = dot.pipe().decode('utf-8')

    # Generate key for call graph
    dot = Digraph('Graph Key',graph_attr={'size':'8.90625,1000.0',
                                          'concentrate':'false'},
                              node_attr={'shape':'box',
                                         'height':'0.0',
                                         'margin':'0.08',
                                         'fontname':'Helvetica',
                                         'fontsize':'10.5'},
                              edge_attr={'fontname':'Helvetica',
                                         'fontsize':'9.5'},
                              format='svg', engine='dot')
    for n in [(sub,FortranSubroutine),(func,FortranFunction),(intr, FortranInterface),('Unknown Procedure Type',FortranFunction),('Program', FortranProgram)]:
        dot.node(getattr(n[0],'name',n[0]),**gd.get_node(n[0],cls=n[1]).attribs)
    dot.node('This Page\'s Entity')
    call_svg = dot.pipe().decode('utf-8')

    # Generate key for file graph
    dot = Digraph('Graph Key',graph_attr={'size':'8.90625,1000.0',
                                          'concentrate':'false'},
                              node_attr={'shape':'box',
                                         'height':'0.0',
                                         'margin':'0.08',
                                         'fontname':'Helvetica',
                                         'fontsize':'10.5'},
                              edge_attr={'fontname':'Helvetica',
                                         'fontsize':'9.5'},
                              format='svg', engine='dot')
    dot.node('Source File',**gd.get_node('Source File',cls=FortranSourceFile).attribs)
    dot.node('This Page\'s Entity')
    file_svg = dot.pipe().decode('utf-8')

except RuntimeError:
    graphviz_installed = False


if graphviz_installed:
    NODE_DIAGRAM = """
    <p>Nodes of different colours represent the following: </p>
    {}
    """
    
    MOD_GRAPH_KEY = (NODE_DIAGRAM + """
    <p>Solid arrows point from a submodule to the (sub)module which it is
    descended from. Dashed arrows point from a module or program unit to 
    modules which it uses.{{}}
    </p>
    """).format(mod_svg)
    
    TYPE_GRAPH_KEY = (NODE_DIAGRAM + """
    <p>Solid arrows point from a derived type to the parent type which it
    extends. Dashed arrows point from a derived type to the other
    types it contains as a components, with a label listing the name(s) of
    said component(s).{{}}
    </p>
    """).format(type_svg)
    
    CALL_GRAPH_KEY = (NODE_DIAGRAM + """
    <p>Solid arrows point from a procedure to one which it calls. Dashed 
    arrows point from an interface to procedures which implement that interface.
    This could include the module procedures in a generic interface or the
    implementation in a submodule of an interface in a parent module.{{}}
    </p>
    """).format(call_svg)
    
    FILE_GRAPH_KEY = (NODE_DIAGRAM + """
    <p>Solid arrows point from a file to a file which it depends on. A file
    is dependent upon another if the latter must be compiled before the former
    can be.{{}}
    </p>
    """).format(file_svg)
    
    COLOURED_NOTICE = " Where possible, edges connecting nodes are given " \
                      "different colours to make them easier to distinguish " \
                      "in large graphs."
    
    del call_svg
    del file_svg
    del type_svg
    del mod_svg
    del dot
    del sub
    del func
    del intr<|MERGE_RESOLUTION|>--- conflicted
+++ resolved
@@ -254,14 +254,15 @@
                     self.ancestor = gd.get_node(obj.extends,FortranType,newdict(hist,obj,self))
                 self.ancestor.children.add(self)
                 self.ancestor.visible = getattr(obj.extends,'visible',True)
-<<<<<<< HEAD
             if not hasattr(obj, 'extURL'):
-                for var in obj.variables:
+                for var in obj.local_variables:
                     if (var.vartype == 'type' or var.vartype == 'class') and var.proto[0] != '*':
                         if var.proto[0] == obj:
                             n = self
+                        elif var.proto[0] in hist:
+                            n = hist[var.proto[0]]
                         else:
-                            n = gd.get_node(var.proto[0],FortranType)
+                            n = gd.get_node(var.proto[0],FortranType,newdict(hist,obj,self))
                         n.visible = getattr(var.proto[0],'visible',True)
                         if self in n.comp_of:
                             n.comp_of[self] += ', ' + var.name
@@ -271,25 +272,6 @@
                             self.comp_types[n] += ', ' + var.name
                         else:
                             self.comp_types[n] = var.name
-=======
-            for var in obj.local_variables:
-                if (var.vartype == 'type' or var.vartype == 'class') and var.proto[0] != '*':
-                    if var.proto[0] == obj:
-                        n = self
-                    elif var.proto[0] in hist:
-                        n = hist[var.proto[0]]
-                    else:
-                        n = gd.get_node(var.proto[0],FortranType,newdict(hist,obj,self))
-                    n.visible = getattr(var.proto[0],'visible',True)
-                    if self in n.comp_of:
-                        n.comp_of[self] += ', ' + var.name
-                    else:
-                        n.comp_of[self] = var.name
-                    if n in self.comp_types:
-                        self.comp_types[n] += ', ' + var.name
-                    else:
-                        self.comp_types[n] = var.name
->>>>>>> 40977b6b
 
 
 class ProcNode(BaseNode):
