#!/usr/bin/env python
# -*- coding: utf-8 -*-
#
#  graphs.py
#  This file is part of FORD.
#  
#  Copyright 2015 Christopher MacMackin <cmacmackin@gmail.com>
#  
#  This program is free software; you can redistribute it and/or modify
#  it under the terms of the GNU General Public License as published by
#  the Free Software Foundation; either version 3 of the License, or
#  (at your option) any later version.
#  
#  This program is distributed in the hope that it will be useful,
#  but WITHOUT ANY WARRANTY; without even the implied warranty of
#  MERCHANTABILITY or FITNESS FOR A PARTICULAR PURPOSE.  See the
#  GNU General Public License for more details.
#  
#  You should have received a copy of the GNU General Public License
#  along with this program; if not, write to the Free Software
#  Foundation, Inc., 51 Franklin Street, Fifth Floor, Boston,
#  MA 02110-1301, USA.
#  
#  

from __future__ import print_function
import sys
import os
import shutil
import re
import copy
#Python 2 or 3:
if (sys.version_info[0]>2):
    from urllib.parse import quote
else:
    from urllib import quote
import colorsys

from graphviz import Digraph

from ford.sourceform import (FortranFunction, ExtFunction, FortranSubroutine,
                             ExtSubroutine, FortranInterface, ExtInterface,
                             FortranProgram, FortranType, ExtType,
                             FortranModule, ExtModule, FortranSubmodule,
                             FortranSubmoduleProcedure, FortranSourceFile,
                             FortranBlockData)

_coloured_edges = False
def set_coloured_edges(val):
    '''
    Public accessor to set whether to use coloured edges in graph or just 
    use black ones.
    '''
    global _coloured_edges
    _coloured_edges = val

_parentdir = ''
def set_graphs_parentdir(val):
    '''
    Public accessor to set the parent directory of the graphs.
    Needed for relative paths.
    '''
    global _parentdir
    _parentdir = val

def rainbowcolour(depth, maxd):
    if _coloured_edges:
        (r, g, b) = colorsys.hsv_to_rgb(float(depth) / maxd, 1.0, 1.0)
        R, G, B = int(255 * r), int(255 * g), int(255 * b)
        return R, G, B
    else:
        return 0, 0, 0

HYPERLINK_RE = re.compile("^\s*<\s*a\s+.*href=(\"[^\"]+\"|'[^']+').*>(.*)</\s*a\s*>\s*$",re.IGNORECASE)
WIDTH_RE = re.compile('width="(.*?)pt"',re.IGNORECASE)
HEIGHT_RE = re.compile('height="(.*?)pt"',re.IGNORECASE)
EM_RE = re.compile('<em>(.*)</em>',re.IGNORECASE)

graphviz_installed = True

def newdict(old,key,val):
    new = copy.copy(old)
    new[key] = val
    return new

def is_module(obj,cls):
    return (isinstance(obj, (FortranModule, ExtModule))
            or issubclass(cls, (FortranModule, ExtModule)))

def is_submodule(obj,cls):
    return isinstance(obj,FortranSubmodule) or issubclass(cls,FortranSubmodule)
    
def is_type(obj,cls):
    return (isinstance(obj, (FortranType, ExtType))
            or issubclass(cls, (FortranType, ExtType)))

def is_proc(obj,cls):
    return (isinstance(obj,(FortranFunction, ExtFunction, FortranSubroutine,
                            ExtSubroutine, FortranInterface, ExtInterface,
                            FortranSubmoduleProcedure))
         or issubclass(cls,(FortranFunction, ExtFunction, FortranSubroutine,
                            ExtSubroutine, FortranInterface, ExtInterface,
                            FortranSubmoduleProcedure)))

def is_program(obj, cls):
    return isinstance(obj,FortranProgram) or issubclass(cls,FortranProgram)

def is_sourcefile(obj, cls):
    return isinstance(obj,FortranSourceFile) or issubclass(cls,FortranSourceFile)
    
def is_blockdata(obj, cls):
    return isinstance(obj,FortranBlockData) or issubclass(cls,FortranBlockData)

    
class GraphData(object):
    """
    Contains all of the nodes which may be displayed on a graph.
    """
    def __init__(self):
        self.submodules = {}
        self.modules = {}
        self.types = {}
        self.procedures = {}
        self.programs = {}
        self.sourcefiles = {}
        self.blockdata = {}

    def register(self,obj,cls=type(None),hist={}):
        """
        Takes a FortranObject and adds it to the appropriate list, if
        not already present.
        """
        #~ ident = getattr(obj,'ident',obj)
        if is_submodule(obj,cls):
            if obj not in self.submodules: self.submodules[obj] = SubmodNode(obj,self)
        elif is_module(obj,cls):
            if obj not in self.modules: self.modules[obj] = ModNode(obj,self)
        elif is_type(obj,cls):
            if obj not in self.types: self.types[obj] = TypeNode(obj,self)
        elif is_proc(obj,cls):
            if obj not in self.procedures: self.procedures[obj] = ProcNode(obj,self,hist)
        elif is_program(obj,cls):
            if obj not in self.programs: self.programs[obj] = ProgNode(obj,self)
        elif is_sourcefile(obj,cls):
            if obj not in self.sourcefiles: self.sourcefiles[obj] = FileNode(obj,self)
        elif is_blockdata(obj,cls):
            if obj not in self.blockdata: self.blockdata[obj] = BlockNode(obj,self)
        else:
            raise BadType("Object type {} not recognized by GraphData".format(type(obj).__name__))
    
    def get_node(self,obj,cls=type(None),hist={}):
        """
        Returns the node corresponding to obj. If does not already exist
        then it will create it.
        """
        #~ ident = getattr(obj,'ident',obj)
        if obj in self.modules and is_module(obj,cls):
            return self.modules[obj]
        elif obj in self.submodules and is_submodule(obj,cls):
            return self.submodules[obj]
        elif obj in self.types and is_type(obj,cls):
            return self.types[obj]
        elif obj in self.procedures and is_proc(obj,cls):
            return self.procedures[obj]
        elif obj in self.programs and is_program(obj,cls):
            return self.programs[obj]
        elif obj in self.sourcefiles and is_sourcefile(obj,cls):
            return self.sourcefiles[obj]
        elif obj in self.blockdata and is_blockdata(obj,cls):
            return self.blockdata[obj]
        else:
            self.register(obj,cls,hist)
            return self.get_node(obj,cls,hist)


class BaseNode(object):
    colour = '#777777'
    def __init__(self,obj):
        self.attribs = {'color':self.colour,
                        'fontcolor':'white',
                        'style':'filled'}
        self.fromstr = type(obj) is str
        self.url = None
        if self.fromstr:
            m = HYPERLINK_RE.match(obj)
            if m:
                self.url = m.group(1)[1:-1]
                self.name = m.group(2)
            else:
                self.name = obj
            self.ident = self.name
        else:
            d = obj.get_dir()
            if not d: d = 'none'
            self.ident = d + '~' + obj.ident
            self.name = obj.name
            m = EM_RE.search(self.name)
            if m: self.name = '<<i>'+m.group(1).strip()+'</i>>'
            self.url = obj.get_url()
        self.attribs['label'] = self.name
        if self.url and getattr(obj,'visible',True):
<<<<<<< HEAD
            if self.fromstr or hasattr(obj, 'extURL'):
=======
            if self.fromstr:
>>>>>>> 99a5574f
                self.attribs['URL'] = self.url
            else:
                self.attribs['URL'] = _parentdir + self.url
        self.afferent = 0
        self.efferent = 0

    def __eq__(self, other):
        return self.ident == other.ident

    def __hash__(self):
        return hash(self.ident)


class ModNode(BaseNode):
    colour = '#337AB7'
    def __init__(self,obj,gd):
        super(ModNode,self).__init__(obj)
        self.uses = set()
        self.used_by = set()
        self.children = set()
        if not self.fromstr:
            for u in obj.uses:
                n = gd.get_node(u,FortranModule)
                n.used_by.add(self)
                n.afferent += 1
                self.uses.add(n)
                self.efferent += n.efferent


class SubmodNode(ModNode):
    colour = '#5bc0de'
    def __init__(self,obj,gd):
        super(SubmodNode,self).__init__(obj,gd)
        del self.used_by
        if not self.fromstr:
            if obj.ancestor:
                self.ancestor = gd.get_node(obj.ancestor,FortranSubmodule)
            else:
                self.ancestor = gd.get_node(obj.ancestor_mod,FortranModule)
            self.ancestor.children.add(self)
            self.efferent += 1
            self.ancestor.afferent += 1


class TypeNode(BaseNode):
    colour = '#5cb85c'
    def __init__(self,obj,gd):
        super(TypeNode,self).__init__(obj)
        self.ancestor = None
        self.children = set()
        self.comp_types = dict()
        self.comp_of = dict()
        if not self.fromstr:
            if obj.extends:
                self.ancestor = gd.get_node(obj.extends,FortranType)
                self.ancestor.children.add(self)
                self.ancestor.visible = getattr(obj.extends,'visible',True)
            if not hasattr(obj, 'extURL'):
                for var in obj.variables:
                    if (var.vartype == 'type' or var.vartype == 'class') and var.proto[0] != '*':
                        if var.proto[0] == obj:
                            n = self
                        else:
                            n = gd.get_node(var.proto[0],FortranType)
                        n.visible = getattr(var.proto[0],'visible',True)
                        if self in n.comp_of:
                            n.comp_of[self] += ', ' + var.name
                        else:
                            n.comp_of[self] = var.name
                        if n in self.comp_types:
                            self.comp_types[n] += ', ' + var.name
                        else:
                            self.comp_types[n] = var.name


class ProcNode(BaseNode):
    @property
    def colour(self):
        if self.proctype.lower() == 'subroutine':
            return '#d9534f'
        elif self.proctype.lower() == 'function':
            return '#d94e8f'
        elif self.proctype.lower() == 'interface':
            return '#A7506F'
            #~ return '#c77c25'
        else:
            return super(ProcNode,self).colour
    
    def __init__(self,obj,gd,hist={}):
        #ToDo: Figure out appropriate way to handle interfaces to routines in submodules.
        self.proctype = getattr(obj,'proctype','')
        super(ProcNode,self).__init__(obj)
        self.uses = set()
        self.calls = set()
        self.called_by = set()
        self.interfaces = set()
        self.interfaced_by = set()
        if not self.fromstr:
            for u in getattr(obj,'uses',[]):
                n = gd.get_node(u,FortranModule)
                n.used_by.add(self)
                self.uses.add(n)
            for c in getattr(obj,'calls',[]):
                if getattr(c,'visible',True):
                    if c == obj:
                        n = self
                    elif c in hist:
                        n = hist[c]
                    else:
                        n = gd.get_node(c,FortranSubroutine,newdict(hist,obj,self))
                    n.called_by.add(self)
                    self.calls.add(n)
            if obj.proctype.lower() == 'interface':
                for m in getattr(obj,'modprocs',[]):
                    if m.procedure and getattr(m.procedure,'visible',True):
                        if m.procedure in hist:
                            n = hist[m.procedure]
                        else:
                            n = gd.get_node(m.procedure,FortranSubroutine,newdict(hist,obj,self))
                        n.interfaced_by.add(self)
                        self.interfaces.add(n)
                if hasattr(obj,'procedure') and obj.procedure.module and obj.procedure.module != True and getattr(obj.procedure.module,'visible',True):
                    if obj.procedure.module in hist:
                        n = hist[obj.procedure.module]
                    else:
                        n = gd.get_node(obj.procedure.module,FortranSubroutine,newdict(hist,obj,self))
                    n.interfaced_by.add(self)
                    self.interfaces.add(n)


class ProgNode(BaseNode):
    colour = '#f0ad4e'
    def __init__(self,obj,gd):
        super(ProgNode,self).__init__(obj)
        self.uses = set()
        self.calls = set()
        if not self.fromstr:
            for u in obj.uses:
                n = gd.get_node(u,FortranModule)
                n.used_by.add(self)
                self.uses.add(n)
            for c in obj.calls:
                if getattr(c,'visible',True):
                    n = gd.get_node(c,FortranSubroutine)
                    n.called_by.add(self)
                    self.calls.add(n)


class BlockNode(BaseNode):
    colour = '#5cb85c'
    def __init__(self,obj,gd):
        super(BlockNode,self).__init__(obj)
        self.uses = set()
        if not self.fromstr:
            for u in obj.uses:
                n = gd.get_node(u,FortranModule)
                n.used_by.add(self)
                self.uses.add(n)


class FileNode(BaseNode):
    colour = '#f0ad4e'
    def __init__(self,obj,gd,hist={}):
        super(FileNode,self).__init__(obj)
        self.afferent = set() # Things depending on this file
        self.efferent = set() # Things this file depends on
        if not self.fromstr:
            for mod in obj.modules:
                for dep in mod.deplist:
                    if dep.hierarchy[0] == obj:
                        continue
                    elif dep.hierarchy[0] in hist:
                        n = hist[dep.hierarchy[0]]
                    else:
                        n = gd.get_node(dep.hierarchy[0],FortranSourceFile,newdict(hist,obj,self))
                    n.afferent.add(self)
                    self.efferent.add(n)
            for mod in obj.submodules:
                for dep in mod.deplist:
                    if dep.hierarchy[0] == obj:
                        continue
                    elif dep.hierarchy[0] in hist:
                        n = hist[dep.hierarchy[0]]
                    else:
                        n = gd.get_node(dep.hierarchy[0],FortranSourceFile,newdict(hist,obj,self))
                    n.afferent.add(self)
                    self.efferent.add(n)
            for proc in obj.functions + obj.subroutines:
                for dep in proc.deplist:
                    if dep.hierarchy[0] == obj:
                        continue
                    elif dep.hierarchy[0] in hist:
                        n = hist[dep.hierarchy[0]]
                    else:
                        n = gd.get_node(dep.hierarchy[0],FortranSourceFile,newdict(hist,obj,self))
                    n.afferent.add(self)
                    self.efferent.add(n)
            for prog in obj.programs:
                for dep in prog.deplist:
                    if dep.hierarchy[0] == obj:
                        continue
                    elif dep.hierarchy[0] in hist:
                        n = hist[dep.hierarchy[0]]
                    else:
                        n = gd.get_node(dep.hierarchy[0],FortranSourceFile,newdict(hist,obj,self))
                    n.afferent.add(self)
                    self.efferent.add(n)
            for block in obj.blockdata:
                for dep in block.deplist:
                    if dep.hierarchy[0] == obj:
                        continue
                    elif dep.hierarchy[0] in hist:
                        n = hist[dep.hierarchy[0]]
                    else:
                        n = gd.get_node(dep.hierarchy[0],FortranSourceFile,newdict(hist,obj,self))
                    n.afferent.add(self)
                    self.efferent.add(n)


class FortranGraph(object):
    """
    Object used to construct the graph for some particular entity in the code.
    """
    data = GraphData()
    def __init__(self,root,webdir='',ident=None):
        """
        Initialize the graph, root is the object or list of objects,
        for which the graph is to be constructed.
        The webdir is the url where the graph should be stored, and
        ident can be provided to override the default identifacation
        of the graph that will be used to construct the name of the
        imagefile. It has to be provided if there are multiple root
        nodes.
        """
        self.root = []        # root nodes
        self.hopNodes = []    # nodes of the hop which exceeded the maximum
        self.hopEdges = []    # edges of the hop which exceeded the maximum
        self.added = set()    # nodes added to the graph
        self.min_nesting = 0  # minimum numbers of hops for single root
                              # graphs. Single root graphs will be shown with
                              # at least this many hops, even if that exceeds
                              # the number of configured max_nodes.
        self.max_nesting = 0  # maximum numbers of hops allowed
        self.max_nodes = 1    # maximum numbers of nodes allowed
        try:
            if (len(root) == 1):
                ir = iter(root)
                self.min_nesting = max(self.min_nesting,
                                       eval(next(ir).meta['graph_mindepth']))
            for r in root:
                self.root.append(self.data.get_node(r))
                self.max_nesting = max(self.max_nesting,
                                       eval(r.meta['graph_maxdepth']))
                self.max_nodes = max(self.max_nodes,
                                     eval(r.meta['graph_maxnodes']))
        except TypeError:
            self.root.append(self.data.get_node(root))
            self.min_nesting = eval(root.meta['graph_mindepth'])
            self.max_nesting = eval(root.meta['graph_maxdepth'])
            self.max_nodes = max(self.max_nodes,
                                 eval(root.meta['graph_maxnodes']))
        self.webdir = webdir
        if ident:
            self.ident = ident + '~~' + self.__class__.__name__
        else:
            self.ident = root.get_dir() + '~~' + root.ident + '~~' + self.__class__.__name__
        self.imgfile = self.ident
        self.dot = Digraph(self.ident,
                           graph_attr={'size':'8.90625,1000.0',
                                       'rankdir':'LR',
                                       'concentrate':'true',
                                       'id':self.ident},
                           node_attr={'shape':'box',
                                      'height':'0.0',
                                      'margin':'0.08',
                                      'fontname':'Helvetica',
                                      'fontsize':'10.5'},
                           edge_attr={'fontname':'Helvetica',
                                      'fontsize':'9.5'},
                           format='svg', engine='dot')
        # add root nodes to the graph
        for n in self.root:
            if len(self.root) == 1:
                self.dot.node(n.ident, label=n.name)
            else:
                self.dot.node(n.ident, **n.attribs)
            self.added.add(n)
        # add nodes and edges depending on the root nodes to the graph
        self.add_nodes(self.root)
        #~ self.linkmap = self.dot.pipe('cmapx').decode('utf-8')
        if graphviz_installed:
            self.svg_src = self.dot.pipe().decode('utf-8')
            self.svg_src = self.svg_src.replace('<svg ','<svg id="' + re.sub('[^\w]','',self.ident) + '" ')
            w = int(WIDTH_RE.search(self.svg_src).group(1))
            if isinstance(self,(ModuleGraph,CallGraph,TypeGraph)):
                self.scaled = (w >= 855)
            else:
                self.scaled = (w >= 641)
        else:
            self.svg_src = ''
            self.scaled = False

    def add_to_graph(self, nodes, edges, nesting):
        """
        Adds nodes and edges to the graph as long as the maximum number
        of nodes is not exceeded or the minimum number of hops is not yet
        reached.
        All edges are expected to have a reference to an entry in nodes.
        If the list of nodes is not added in the first hop due to graph
        size limitations, they are stored in hopNodes.
        If the graph was extended the function returns True, otherwise the
        result will be False.
        """
        if (len(nodes) + len(self.added) > self.max_nodes
                and nesting > self.min_nesting):
            if nesting <= 2:
                self.hopNodes = nodes
                self.hopEdges = edges
            return False
        else:
            for n in nodes:
                self.dot.node(n.ident, **n.attribs)
            for e in edges:
                if len(e) == 5:
                    self.dot.edge(e[0].ident, e[1].ident, style=e[2],
                                  color=e[3], label=e[4])
                else:
                    self.dot.edge(e[0].ident, e[1].ident, style=e[2],
                                  color=e[3])
            self.added.update(nodes)
            if nesting <= self.min_nesting:
                # Update the maximal allowed number of nodes for this graph
                # if min_nesting enforces a larger graph.
                self.max_nodes = max(self.max_nodes, len(self.added))
            return True

    def __str__(self):
        """
        The string of the graph is its HTML representation.
        It will only be created if it is not too large.
        If the graph is overly large but can represented by a single node
        with many dependencies it will be shown as a table instead to ease
        the rendering in browsers.
        """

        # Do not render overly large graphs.
        if len(self.added) > self.max_nodes:
            return ''
        # Do not render incomplete graphs.
        if len(self.added) < len(self.root):
            return ''

        zoomName = ''
        svgGraph = ''
        rettext = ''
        if len(self.hopNodes) > 0 and len(self.root) == 1 and self.min_nesting < 1:
            # generate a table graph if maximum number of nodes gets exceeded in
            # the first hop and there is only one root node.
            root = '<td class="root" rowspan="{0}">{1}</td>'.format(
                len(self.hopNodes) * 2 + 1, self.root[0].attribs['label'])
            # sort nodes in alphabetical order
            if self.hopEdges[0][0].ident == self.root[0].ident:
                key = 1
                self.hopEdges.sort(key=lambda x: x[1].attribs['label'].lower())
            else:
                key = 0
                self.hopEdges.sort(key=lambda x: x[0].attribs['label'].lower())
            rows = ''
            for i in range(len(self.hopEdges)):
                e = self.hopEdges[i]
                n = e[key]
                arrow = ('<td class="{0}{1}">{2}</td><td rowspan="2"'
                         'class="triangle"></td>')
                if len(e) == 5:
                    arrow = arrow.format(e[2], 'Text', e[4])
                else:
                    arrow = arrow.format(e[2], 'Bottom', 'w')
                node = '<td rowspan="2" class="node" bgcolor="{0}">'.format(
                    n.attribs['color'])
                try:
                    node += '<a href="{0}">{1}</a></td>'.format(
                        n.attribs['URL'], n.attribs['label'])
                except:
                    node += n.attribs['label'] + '</td>'
                if isinstance(self, (UsedByGraph, AfferentGraph,
                              InheritedByGraph, CallsGraph)):
                    rows += '<tr>' + root + arrow + node + '</tr>'
                else:
                    rows += '<tr>' + node + arrow + root + '</tr>'
                rows += '<tr><td class="{0}Top">w</td></tr>'.format(e[2])
                root = ''
            rettext += '<table class="graph">' + rows + '</table>'

        # generate svg graph
        else:
            rettext += '<div class="depgraph">{0}</div>'
            svgGraph = self.svg_src
            # add zoom ability for big graphs
            if self.scaled:
                zoomName = re.sub('[^\w]', '', self.ident)
                rettext += ('<script>var pan{1} = svgPanZoom(\'#{1}\', '
                            '{{zoomEnabled: true,controlIconsEnabled: true, '
                            'fit: true, center: true,}}); </script>')
        rettext += ('<div><a type="button" class="graph-help" '
                    'data-toggle="modal" href="#graph-help-text">Help</a>'
                    '</div><div class="modal fade" id="graph-help-text" '
                    'tabindex="-1" role="dialog"><div class="modal-dialog '
                    'modal-lg" role="document"><div class="modal-content">'
                    '<div class="modal-header"><button type="button" '
                    'class="close" data-dismiss="modal" aria-label="Close">'
                    '<span aria-hidden="true">&times;</span></button><h4 class'
                    '="modal-title" id="-graph-help-label">Graph Key</h4>'
                    '</div><div class="modal-body">{2}</div></div></div>'
                    '</div>')
        return rettext.format(svgGraph, zoomName, self.get_key())

    def __nonzero__(self):
        return self.__bool__()
    
    def __bool__(self):
        return(bool(self.__str__()))
    
    @classmethod
    def reset(cls):
        cls.data = GraphData()
    
    def create_svg(self, out_location):
        if len(self.added) > len(self.root):
            self._create_image_file(os.path.join(out_location, self.imgfile))
    
    def _create_image_file(self,filename):
        if graphviz_installed:
            self.dot.render(filename,cleanup=False)
            shutil.move(filename,os.path.join(os.path.dirname(filename),
                        os.path.basename(filename)+'.gv'))


class ModuleGraph(FortranGraph):
    def get_key(self):
        colour_notice = COLOURED_NOTICE if _coloured_edges else ''
        return MOD_GRAPH_KEY.format(colour_notice)

    def add_nodes(self, nodes, nesting=1):
        """
        Adds nodes and edges for generating the graph showing the relationship
        between modules and submodules listed in nodes.
        """
        hopNodes = set()  # nodes in this hop
        hopEdges = []     # edges in this hop
        # get nodes and edges for this hop
        for i, n in zip(range(len(nodes)), nodes):
            r, g, b = rainbowcolour(i, len(nodes))
            colour = '#%02X%02X%02X' % (r, g, b)
            for nu in n.uses:
                if nu not in self.added:
                    hopNodes.add(nu)
                hopEdges.append((nu, n, 'dashed', colour))
            if hasattr(n, 'ancestor'):
                if n.ancestor not in self.added:
                    hopNodes.add(n.ancestor)
                hopEdges.append((n.ancestor, n, 'solid', colour))
        # add nodes, edges and attributes to the graph if maximum number of
        # nodes is not exceeded
        if self.add_to_graph(hopNodes, hopEdges, nesting):
            self.dot.attr('graph', size='11.875,1000.0')


class UsesGraph(FortranGraph):
    def get_key(self):
        colour_notice = COLOURED_NOTICE if _coloured_edges else ''
        return MOD_GRAPH_KEY.format(colour_notice)

    def add_nodes(self, nodes, nesting=1):
        """
        Adds nodes for the modules used by those listed in nodes. Adds
        edges between them. Also does this for ancestor (sub)modules.
        """
        hopNodes = set()  # nodes in this hop
        hopEdges = []     # edges in this hop
        # get nodes and edges for this hop
        for i, n in zip(range(len(nodes)), nodes):
            r, g, b = rainbowcolour(i, len(nodes))
            colour = '#%02X%02X%02X' % (r, g, b)
            for nu in n.uses:
                if nu not in self.added:
                    hopNodes.add(nu)
                hopEdges.append((nu, n, 'dashed', colour))
            if hasattr(n, 'ancestor'):
                if n.ancestor not in self.added:
                    hopNodes.add(n.ancestor)
                hopEdges.append((n.ancestor, n, 'solid', colour))
        # add nodes and edges for this hop to the graph if maximum number of
        # nodes is not exceeded
        if not self.add_to_graph(hopNodes, hopEdges, nesting):
            return
        elif nesting < self.max_nesting and len(hopNodes) != 0:
            self.add_nodes(hopNodes, nesting=nesting+1)


class UsedByGraph(FortranGraph):
    def get_key(self):
        colour_notice = COLOURED_NOTICE if _coloured_edges else ''
        return MOD_GRAPH_KEY.format(colour_notice)

    def add_nodes(self, nodes, nesting=1):
        """
        Adds nodes for modules using or descended from those listed in
        nodes. Adds appropriate edges between them.
        """
        hopNodes = set()  # nodes in this hop
        hopEdges = []     # edges in this hop
        # get nodes and edges for this hop
        for i, n in zip(range(len(nodes)), nodes):
            r, g, b = rainbowcolour(i, len(nodes))
            colour = '#%02X%02X%02X' % (r, g, b)
            for nu in getattr(n, 'used_by', []):
                if nu not in self.added:
                    hopNodes.add(nu)
                hopEdges.append((n, nu, 'dashed', colour))
            for c in getattr(n, 'children', []):
                if c not in self.added:
                    hopNodes.add(c)
                hopEdges.append((n, c, 'solid', colour))
        # add nodes and edges for this hop to the graph if maximum number of
        # nodes is not exceeded
        if not self.add_to_graph(hopNodes, hopEdges, nesting):
            return
        elif nesting < self.max_nesting and len(hopNodes) != 0:
            self.add_nodes(hopNodes, nesting=nesting+1)


class FileGraph(FortranGraph):
    def get_key(self):
        colour_notice = COLOURED_NOTICE if _coloured_edges else ''
        return FILE_GRAPH_KEY.format(colour_notice)

    def add_nodes(self, nodes, nesting=1):
        """
        Adds edges showing dependencies between source files listed in
        the nodes.
        """
        hopNodes = set()  # nodes in this hop
        hopEdges = []     # edges in this hop
        # get nodes and edges for this hop
        for i, n in zip(range(len(nodes)), nodes):
            r, g, b = rainbowcolour(i, len(nodes))
            colour = '#%02X%02X%02X' % (r, g, b)
            for ne in n.efferent:
                if ne not in self.added:
                    hopNodes.add(ne)
                hopEdges.append((ne, n, 'solid', colour))
        # add nodes and edges to the graph if maximum number of nodes is not
        # exceeded
        self.add_to_graph(hopNodes, hopEdges, nesting)


class EfferentGraph(FortranGraph):
    def get_key(self):
        colour_notice = COLOURED_NOTICE if _coloured_edges else ''
        return FILE_GRAPH_KEY.format(colour_notice)

    def add_nodes(self, nodes, nesting=1):
        """
        Adds nodes for the files which this one depends on. Adds
        edges between them.
        """
        hopNodes = set()  # nodes in this hop
        hopEdges = []     # edges in this hop
        # get nodes and edges for this hop
        for i, n in zip(range(len(nodes)), nodes):
            r, g, b = rainbowcolour(i, len(nodes))
            colour = '#%02X%02X%02X' % (r, g, b)
            for ne in n.efferent:
                if ne not in self.added:
                    hopNodes.add(ne)
                hopEdges.append((ne, n, 'dashed', colour))
        # add nodes and edges for this hop to the graph if maximum number of
        # nodes is not exceeded
        if not self.add_to_graph(hopNodes, hopEdges, nesting):
            return
        elif nesting < self.max_nesting and len(hopNodes) != 0:
            self.add_nodes(hopNodes, nesting=nesting+1)


class AfferentGraph(FortranGraph):
    def get_key(self):
        colour_notice = COLOURED_NOTICE if _coloured_edges else ''
        return FILE_GRAPH_KEY.format(colour_notice)

    def add_nodes(self, nodes, nesting=1):
        """
        Adds nodes for files which depend upon this one. Adds appropriate
        edges between them.
        """
        hopNodes = set()  # nodes in this hop
        hopEdges = []     # edges in this hop
        # get nodes and edges for this hop
        for i, n in zip(range(len(nodes)), nodes):
            r, g, b = rainbowcolour(i, len(nodes))
            colour = '#%02X%02X%02X' % (r, g, b)
            for na in n.afferent:
                if na not in self.added:
                    hopNodes.add(na)
                hopEdges.append((n, na, 'dashed', colour))
        # add nodes and edges for this hop to the graph if maximum number of
        # nodes is not exceeded
        if not self.add_to_graph(hopNodes, hopEdges, nesting):
            return
        elif nesting < self.max_nesting and len(hopNodes) != 0:
            self.add_nodes(hopNodes, nesting=nesting+1)


class TypeGraph(FortranGraph):
    def get_key(self):
        colour_notice = COLOURED_NOTICE if _coloured_edges else ''
        return TYPE_GRAPH_KEY.format(colour_notice)

    def add_nodes(self, nodes, nesting=1):
        """
        Adds edges showing inheritance and composition relationships
        between derived types listed in the nodes.
        """
        hopNodes = set()  # nodes in this hop
        hopEdges = []     # edges in this hop
        # get nodes and edges for this hop
        for i, n in zip(range(len(nodes)), nodes):
            r, g, b = rainbowcolour(i, len(nodes))
            colour = '#%02X%02X%02X' % (r, g, b)
            for keys in n.comp_types.keys():
                if keys not in self.added:
                    hopNodes.add(keys)
            for c in n.comp_types:
                if c not in self.added:
                    hopNodes.add(c)
                hopEdges.append((c, n, 'dashed', colour, n.comp_types[c]))
            if n.ancestor:
                if n.ancestor not in self.added:
                    hopNodes.add(n.ancestor)
                hopEdges.append((n.ancestor, n, 'solid', colour))
        # add nodes, edges and attributes to the graph if maximum number of
        # nodes is not exceeded
        if self.add_to_graph(hopNodes, hopEdges, nesting):
            self.dot.attr('graph', size='11.875,1000.0')


class InheritsGraph(FortranGraph):
    def get_key(self):
        colour_notice = COLOURED_NOTICE if _coloured_edges else ''
        return TYPE_GRAPH_KEY.format(colour_notice)

    def add_nodes(self, nodes, nesting=1):
        """
        Adds nodes for modules using or descended from those listed in
        nodes. Adds appropriate edges between them.
        """
        hopNodes = set()  # nodes in this hop
        hopEdges = []     # edges in this hop
        # get nodes and edges for this hop
        for i, n in zip(range(len(nodes)), nodes):
            r, g, b = rainbowcolour(i, len(nodes))
            colour = '#%02X%02X%02X' % (r, g, b)
            for c in n.comp_types:
                if c not in self.added:
                    hopNodes.add(c)
                hopEdges.append((c, n, 'dashed', colour, n.comp_types[c]))
            if n.ancestor:
                if n.ancestor not in self.added:
                    hopNodes.add(n.ancestor)
                hopEdges.append((n.ancestor, n, 'solid', colour))
        # add nodes and edges for this hop to the graph if maximum number of
        # nodes is not exceeded
        if not self.add_to_graph(hopNodes, hopEdges, nesting):
            return
        elif nesting < self.max_nesting and len(hopNodes) != 0:
            self.add_nodes(hopNodes, nesting=nesting+1)


class InheritedByGraph(FortranGraph):
    def get_key(self):
        colour_notice = COLOURED_NOTICE if _coloured_edges else ''
        return TYPE_GRAPH_KEY.format(colour_notice)

    def add_nodes(self, nodes, nesting=1):
        """
        Adds nodes for modules using or descended from those listed in
        nodes. Adds appropriate edges between them.
        """
        hopNodes = set()  # nodes in this hop
        hopEdges = []     # edges in this hop
        # get nodes and edges for this hop
        for i, n in zip(range(len(nodes)), nodes):
            r, g, b = rainbowcolour(i, len(nodes))
            colour = '#%02X%02X%02X' % (r, g, b)
            for c in n.comp_of:
                if c not in self.added:
                    hopNodes.add(c)
                hopEdges.append((n, c, 'dashed', colour, n.comp_of[c]))
            for c in n.children:
                if c not in self.added:
                    hopNodes.add(c)
                hopEdges.append((n, c, 'solid', colour))
        # add nodes and edges for this hop to the graph if maximum number of
        # nodes is not exceeded
        if not self.add_to_graph(hopNodes, hopEdges, nesting):
            return
        elif nesting < self.max_nesting and len(hopNodes) != 0:
            self.add_nodes(hopNodes, nesting=nesting+1)


class CallGraph(FortranGraph):
    def get_key(self):
        colour_notice = COLOURED_NOTICE if _coloured_edges else ''
        return CALL_GRAPH_KEY.format(colour_notice)

    def add_nodes(self, nodes, nesting=1):
        """
        Adds edges indicating the call-tree for the procedures listed in
        the nodes.
        """
        hopNodes = set()  # nodes in this hop
        hopEdges = []     # edges in this hop
        # get nodes and edges for this hop
        for i, n in zip(range(len(nodes)), nodes):
            r, g, b = rainbowcolour(i, len(nodes))
            colour = '#%02X%02X%02X' % (r, g, b)
            for p in n.calls:
                if p not in hopNodes:
                    hopNodes.add(p)
                hopEdges.append((n, p, 'solid', colour))
            for p in getattr(n, 'interfaces', []):
                if p not in hopNodes:
                    hopNodes.add(p)
                hopEdges.append((n, p, 'dashed', colour))
        # add nodes, edges and attributes to the graph if maximum number of
        # nodes is not exceeded
        if self.add_to_graph(hopNodes, hopEdges, nesting):
            self.dot.attr('graph', size='11.875,1000.0')
            self.dot.attr('graph', concentrate='false')


class CallsGraph(FortranGraph):
    def get_key(self):
        colour_notice = COLOURED_NOTICE if _coloured_edges else ''
        return CALL_GRAPH_KEY.format(colour_notice)

    def add_nodes(self, nodes, nesting=1):
        """
        Adds nodes for modules using or descended from those listed in
        nodes. Adds appropriate edges between them.
        """
        hopNodes = set()  # nodes in this hop
        hopEdges = []     # edges in this hop
        # get nodes and edges for this hop
        for i, n in zip(range(len(nodes)), nodes):
            r, g, b = rainbowcolour(i, len(nodes))
            colour = '#%02X%02X%02X' % (r, g, b)
            for p in n.calls:
                if p not in self.added:
                    hopNodes.add(p)
                hopEdges.append((n, p, 'solid', colour))
            for p in getattr(n, 'interfaces', []):
                if p not in self.added:
                    hopNodes.add(p)
                hopEdges.append((n, p, 'dashed', colour))
        # add nodes, edges and atrributes for this hop to the graph if
        # maximum number of nodes is not exceeded
        if not self.add_to_graph(hopNodes, hopEdges, nesting):
            return
        elif nesting < self.max_nesting and len(hopNodes) != 0:
            self.dot.attr('graph', concentrate='false')
            self.add_nodes(hopNodes, nesting=nesting+1)


class CalledByGraph(FortranGraph):
    def get_key(self):
        colour_notice = COLOURED_NOTICE if _coloured_edges else ''
        return CALL_GRAPH_KEY.format(colour_notice)

    def add_nodes(self, nodes, nesting=1):
        """
        Adds nodes for modules using or descended from those listed in
        nodes. Adds appropriate edges between them.
        """
        hopNodes = set()  # nodes in this hop
        hopEdges = []     # edges in this hop
        # get nodes and edges for this hop
        for i, n in zip(range(len(nodes)), nodes):
            r, g, b = rainbowcolour(i, len(nodes))
            colour = '#%02X%02X%02X' % (r, g, b)
            if isinstance(n, ProgNode):
                continue
            for p in n.called_by:
                if p not in self.added:
                    hopNodes.add(p)
                hopEdges.append((p, n, 'solid', colour))
            for p in getattr(n, 'interfaced_by', []):
                if p not in self.added:
                    hopNodes.add(p)
                hopEdges.append((p, n, 'dashed', colour))
        # add nodes, edges and atrributes for this hop to the graph if
        # maximum number of nodes is not exceeded
        if not self.add_to_graph(hopNodes, hopEdges, nesting):
            return
        elif nesting < self.max_nesting and len(hopNodes) != 0:
            self.dot.attr('graph', concentrate='false')
            self.add_nodes(hopNodes, nesting=nesting+1)


class BadType(Exception):
    """
    Raised when a type is passed to GraphData.register() which is not
    accepted.
    """
    def __init__(self,value):
        self.value = value
    def __str__(self):
        return repr(self.value)
    

# Generate graph keys
gd = GraphData()
class Proc(object):
    def __init__(self,name,proctype):
        self.name = name
        self.proctype = proctype
        self.ident = ''
    def get_url(self):
        return ''
    def get_dir(self):
        return ''
    
sub = Proc('Subroutine','Subroutine')
func = Proc('Function','Function')
intr = Proc('Interface','Interface')
gd.register('Module',FortranModule)
gd.register('Submodule',FortranSubmodule)
gd.register('Type',FortranType)
gd.register(sub,FortranSubroutine)
gd.register(func,FortranFunction)
gd.register(intr,FortranInterface)
gd.register('Unknown Procedure Type',FortranSubroutine)
gd.register('Program',FortranProgram)
gd.register('Source File',FortranSourceFile)

try:
    # Generate key for module graph
    dot = Digraph('Graph Key',graph_attr={'size':'8.90625,1000.0',
                                          'concentrate':'false'},
                              node_attr={'shape':'box',
                                         'height':'0.0',
                                         'margin':'0.08',
                                         'fontname':'Helvetica',
                                         'fontsize':'10.5'},
                              edge_attr={'fontname':'Helvetica',
                                         'fontsize':'9.5'},
                              format='svg', engine='dot')
    for n in [('Module',FortranModule),('Submodule',FortranSubmodule),(sub,FortranSubroutine),(func,FortranFunction),('Program', FortranProgram)]:
        dot.node(getattr(n[0],'name',n[0]),**gd.get_node(n[0],cls=n[1]).attribs)
    dot.node('This Page\'s Entity')
    mod_svg = dot.pipe().decode('utf-8')

    # Generate key for type graph
    dot = Digraph('Graph Key',graph_attr={'size':'8.90625,1000.0',
                                          'concentrate':'false'},
                              node_attr={'shape':'box',
                                         'height':'0.0',
                                         'margin':'0.08',
                                         'fontname':'Helvetica',
                                         'fontsize':'10.5'},
                              edge_attr={'fontname':'Helvetica',
                                         'fontsize':'9.5'},
                              format='svg', engine='dot')
    dot.node('Type',**gd.get_node('Type',cls=FortranType).attribs)
    dot.node('This Page\'s Entity')
    type_svg = dot.pipe().decode('utf-8')

    # Generate key for call graph
    dot = Digraph('Graph Key',graph_attr={'size':'8.90625,1000.0',
                                          'concentrate':'false'},
                              node_attr={'shape':'box',
                                         'height':'0.0',
                                         'margin':'0.08',
                                         'fontname':'Helvetica',
                                         'fontsize':'10.5'},
                              edge_attr={'fontname':'Helvetica',
                                         'fontsize':'9.5'},
                              format='svg', engine='dot')
    for n in [(sub,FortranSubroutine),(func,FortranFunction),(intr, FortranInterface),('Unknown Procedure Type',FortranFunction),('Program', FortranProgram)]:
        dot.node(getattr(n[0],'name',n[0]),**gd.get_node(n[0],cls=n[1]).attribs)
    dot.node('This Page\'s Entity')
    call_svg = dot.pipe().decode('utf-8')

    # Generate key for file graph
    dot = Digraph('Graph Key',graph_attr={'size':'8.90625,1000.0',
                                          'concentrate':'false'},
                              node_attr={'shape':'box',
                                         'height':'0.0',
                                         'margin':'0.08',
                                         'fontname':'Helvetica',
                                         'fontsize':'10.5'},
                              edge_attr={'fontname':'Helvetica',
                                         'fontsize':'9.5'},
                              format='svg', engine='dot')
    dot.node('Source File',**gd.get_node('Source File',cls=FortranSourceFile).attribs)
    dot.node('This Page\'s Entity')
    file_svg = dot.pipe().decode('utf-8')

except RuntimeError:
    graphviz_installed = False


if graphviz_installed:
    NODE_DIAGRAM = """
    <p>Nodes of different colours represent the following: </p>
    {}
    """
    
    MOD_GRAPH_KEY = (NODE_DIAGRAM + """
    <p>Solid arrows point from a parent (sub)module to the submodule which is
    descended from it. Dashed arrows point from a module being used to the
    module or program unit using it.{{}}
    </p>
    """).format(mod_svg)
    
    TYPE_GRAPH_KEY = (NODE_DIAGRAM + """
    <p>Solid arrows point from one derived type to another which extends
    (inherits from) it. Dashed arrows point from a derived type to another
    type containing it as a components, with a label listing the name(s) of
    said component(s).{{}}
    </p>
    """).format(type_svg)
    
    CALL_GRAPH_KEY = (NODE_DIAGRAM + """
    <p>Solid arrows point from a procedure to one which it calls. Dashed 
    arrows point from an interface to procedures which implement that interface.
    This could include the module procedures in a generic interface or the
    implementation in a submodule of an interface in a parent module.{{}}
    </p>
    """).format(call_svg)
    
    FILE_GRAPH_KEY = (NODE_DIAGRAM + """
    <p>Solid arrows point from a file to a file which depends upon it. A file 
    is dependent upon another if the latter must be compiled before the former
    can be.{{}}
    </p>
    """).format(file_svg)
    
    COLOURED_NOTICE = " Where possible, edges connecting nodes are given " \
                      "different colours to make them easier to distinguish " \
                      "in large graphs."
    
    del call_svg
    del file_svg
    del type_svg
    del mod_svg
    del dot
    del sub
    del func
    del intr<|MERGE_RESOLUTION|>--- conflicted
+++ resolved
@@ -199,11 +199,7 @@
             self.url = obj.get_url()
         self.attribs['label'] = self.name
         if self.url and getattr(obj,'visible',True):
-<<<<<<< HEAD
             if self.fromstr or hasattr(obj, 'extURL'):
-=======
-            if self.fromstr:
->>>>>>> 99a5574f
                 self.attribs['URL'] = self.url
             else:
                 self.attribs['URL'] = _parentdir + self.url
